--- conflicted
+++ resolved
@@ -114,23 +114,17 @@
                                                                  = "input.nn");
     /** Combine multiple setup routines and provide a basic NNP setup.
      *
-<<<<<<< HEAD
      * @param[in] nnpDir Optional directory where NNP files reside.
+     * @param[in] skipNormalize Whether to skip normalization setup.
      * @param[in] initialHardness Signalizes to use initial hardness in NN
      *                  settings.
-=======
-     * @param[in] skipNormalize Whether to skip normalization setup.
->>>>>>> 539576bb
      *
      * Sets up elements, symmetry functions, symmetry function groups, neural
      * networks. No symmetry function scaling data is read, no weights are set.
      */
-<<<<<<< HEAD
     void                     setupGeneric(std::string const& nnpDir = "",
-                                          bool      initialHardness = false);
-=======
-    void                     setupGeneric(bool skipNormalize = false);
->>>>>>> 539576bb
+                                          bool               skipNormalize = false,
+                                          bool               initialHardness = false);
     /** Set up normalization.
      *
      * @param[in] standalone Whether to write section header and footer.
@@ -345,6 +339,7 @@
      * @param[in] suppressOutput Turn on/off output generation (for example
      *                        during training.
      */
+    // TODO: remove suppressOutput again
     void                     calculateAtomicNeuralNetworks(
                                            Structure&  structure,
                                            bool const  derivatives,
@@ -498,11 +493,7 @@
     void                     resetExtrapolationWarnings();
     /** Getter for Mode::nnpType.
      *
-<<<<<<< HEAD
-     * @return HDNNP type (2G, 4G,..)
-=======
-     * @return Type of NNP that was set up.
->>>>>>> 539576bb
+     * @return HDNNP type (2G, 4G,..) that was set up.
      */
     NNPType                  getNnpType() const;
     /** Getter for Mode::meanEnergy.
