// n2p2 - A neural network potential package
// Copyright (C) 2018 Andreas Singraber (University of Vienna)
//
// This program is free software: you can redistribute it and/or modify
// it under the terms of the GNU General Public License as published by
// the Free Software Foundation, either version 3 of the License, or
// (at your option) any later version.
//
// This program is distributed in the hope that it will be useful,
// but WITHOUT ANY WARRANTY; without even the implied warranty of
// MERCHANTABILITY or FITNESS FOR A PARTICULAR PURPOSE.  See the
// GNU General Public License for more details.
//
// You should have received a copy of the GNU General Public License
// along with this program.  If not, see <https://www.gnu.org/licenses/>.

#ifndef ATOM_H
#define ATOM_H

#include "Vec3D.h"
<<<<<<< HEAD
#include <cstddef>          // std::size_t
#include <map>              // std::map
#include <unordered_map>    // std::unordered_map
#include <string>           // std::string
#include <vector>           // std::vector
=======
#include <cstddef> // std::size_t
#include <cstdint> // int64_t
#include <map>     // std::map
#include <string>  // std::string
#include <vector>  // std::vector
>>>>>>> 539576bb

namespace nnp
{

/// Storage for a single atom.
struct Atom
{
    /// Struct to store information on neighbor atoms.
    struct Neighbor
    {
        /// Index of neighbor atom.
        std::size_t                index;
        /// Tag of neighbor atom.
        int64_t                    tag;
        /// %Element index of neighbor atom.
        std::size_t                element;
        /// Distance to neighbor atom.
        double                     d;
        /// Distance vector to neighbor atom.
        Vec3D                      dr;
#ifndef N2P2_NO_SF_CACHE
        /// Symmetry function cache (e.g. for cutoffs, compact functions).
        std::vector<double>        cache;
#endif
        /** Derivatives of symmetry functions with respect to neighbor
         * coordinates.
         *
         * May be empty, only filled when needed. Contains
         * @f$ \frac{\partial G_i}{\partial \alpha_j} @f$, where @f$G_i@f$ is
         * a symmetry function of atom @f$i@f$ and @f$\alpha_j@f$ is a
         * coordinate @f$ \alpha = x,y,z @f$ of neighbor atom @f$ j @f$,
         * necessary for force calculation.
         */
        std::vector<Vec3D>         dGdr;

        /** Neighbor constructor, initialize to zero.
         */
        Neighbor();
        /** Overload == operator.
         */
        bool                     operator==(Neighbor const& rhs) const;
        /** Overload != operator.
         */
        bool                     operator!=(Neighbor const& rhs) const;
        /** Overload < operator.
         */
        bool                     operator<(Neighbor const& rhs) const;
        /** Overload > operator.
         */
        bool                     operator>(Neighbor const& rhs) const;
        /** Overload <= operator.
         */
        bool                     operator<=(Neighbor const& rhs) const;
        /** Overload >= operator.
         */
        bool                     operator>=(Neighbor const& rhs) const;
        /** Get atom information as a vector of strings.
         *
         * @return Lines with atom information.
         */
        std::vector<std::string> info() const;
    };

    /// If the neighbor list has been calculated for this atom.
    bool                     hasNeighborList;
    /// If the neighbor list is sorted by distance.
    bool                     NeighborListIsSorted;
    /// If symmetry function values are saved for this atom.
    bool                     hasSymmetryFunctions;
    /// If symmetry function derivatives are saved for this atom.
    bool                     hasSymmetryFunctionDerivatives;
    /// If an additional charge neuron in the short-range NN is present.
    bool                     useChargeNeuron;
    /// Index number of this atom.
    std::size_t              index;
    /// Index number of structure this atom belongs to.
    std::size_t              indexStructure;
    /// Tag number of this atom.
    int64_t                  tag;
    /// %Element index of this atom.
    std::size_t              element;
    /// Total number of neighbors.
    std::size_t              numNeighbors;
    /// Number of unique neighbor indices (don't count multiple PBC images).
    std::size_t              numNeighborsUnique;
    /// Number of symmetry functions used to describe the atom environment.
    std::size_t              numSymmetryFunctions;
    /// Atomic energy determined by neural network.
    double                   energy;
    /// Derivative of electrostatic energy with respect to this atom's charge.
    double                   dEelecdQ;
    /// Atomic electronegativity determined by neural network.
    double                   chi;
    /// Atomic charge determined by neural network.
    double                   charge;
    /// Atomic reference charge.
    double                   chargeRef;
    /// Cartesian coordinates
    Vec3D                    r;
    /// Force vector calculated by neural network.
    Vec3D                    f;
    /// Force vector resulting from electrostatics.
    Vec3D                    fElec;
    /// Reference force vector from data set.
    Vec3D                    fRef;
    /// Partial derivative of electrostatic energy with respect to this atom's
    /// coordinates.
    Vec3D                    pEelecpr;
    /// List of unique neighbor indices (don't count multiple PBC images).
    std::vector<std::size_t> neighborsUnique;
    /// Number of neighbors per element.
    std::vector<std::size_t> numNeighborsPerElement;
    /// Number of neighbor atom symmetry function derivatives per element.
    std::vector<std::size_t> numSymmetryFunctionDerivatives;
#ifndef N2P2_NO_SF_CACHE
    /// Cache size for each element.
    std::vector<std::size_t> cacheSizePerElement;
#endif
    /// Symmetry function values
    std::vector<double>      G;
    /// Derivative of atomic energy with respect to symmetry functions. Also
    /// contains dEdQ in the last element if HDNNP-4G is used.
    std::vector<double>      dEdG;
    /// Derivative of atomic charge with respect to symmetry functions.
    std::vector<double>      dQdG;
<<<<<<< HEAD
    /// Derivative of electronegativity with respect to symmetry functions.
    std::vector<double>      dChidG;
#ifdef NNP_FULL_SFD_MEMORY
=======
#ifdef N2P2_FULL_SFD_MEMORY
>>>>>>> 539576bb
    /// Derivative of symmetry functions with respect to one specific atom
    /// coordinate.
    std::vector<double>      dGdxia;
#endif
    /// Derivative of symmetry functions with respect to this atom's
    /// coordinates.
    std::vector<Vec3D>       dGdr;
    /// Derivative of charges with respect to this atom's coordinates.
    std::vector<Vec3D>       dQdr;
    /// If dQdr has been calculated for respective components.
    //bool                    hasdQdr[3];
    /// Derivative of A-matrix with respect to this atom's coordinates
    /// contracted with the charges.
    std::vector<Vec3D>       dAdrQ;
    /// Neighbor array (maximum number defined in macros.h.
    std::vector<Neighbor>    neighbors;
    /// Map stores number of neighbors needed for the corresponding cut-off.
    std::unordered_map<double, size_t> neighborCutoffs;

    /** Atom constructor, initialize to zero.
     */
    Atom();
#ifdef N2P2_FULL_SFD_MEMORY
    /** Collect derivative of symmetry functions with repect to one atom's
     * coordinate.
     *
     * @param[in] indexAtom The index @f$i@f$ of the atom requested.
     * @param[in] indexComponent The component @f$\alpha@f$ of the atom
     *                           requested.
     * @param[in] maxCutoffRadius Maximum symmetry function cutoff.
     *
     * This calculates an array of derivatives
     * @f[
     *   \left(\frac{\partial G_1}{\partial x_{i,\alpha}}, \ldots,
     *   \frac{\partial G_n}{\partial x_{i,\alpha}}\right),
     *
     * @f]
     * where @f$\{G_j\}_{j=1,\ldots,n}@f$ are the symmetry functions for this
     * atom and @f$x_{i,\alpha}@f$ is the @f$\alpha@f$-component of the
     * position of atom @f$i@f$. The result is stored in #dGdxia.
     */
    void                     collectDGdxia(std::size_t indexAtom,
                                           std::size_t indexComponent,
                                           double maxCutoffRadius);
#endif
    /** Switch to normalized length, energy and charge units.
     *
     * @param[in] convEnergy Multiplicative energy unit conversion factor.
     * @param[in] convLength Multiplicative length unit conversion factor.
     * @param[in] convCharge Multiplicative charge unit conversion factor.
     */
    void                     toNormalizedUnits(double convEnergy,
                                               double convLength,
                                               double convCharge);
    /** Switch to physical length, energy and charge units.
     *
     * @param[in] convEnergy Multiplicative energy unit conversion factor.
     * @param[in] convLength Multiplicative length unit conversion factor.
     * @param[in] convCharge Multiplicative charge unit conversion factor.
     */
    void                     toPhysicalUnits(double convEnergy,
                                             double convLength,
                                             double convCharge);
    /** Allocate vectors related to symmetry functions (#G, #dEdG).
     *
     * @param[in] all If `true` allocate also vectors corresponding to
     *                derivatives of symmetry functions (#dEdG, #dGdr, #dGdxia
     *                and Neighbor::dGdr, neighbors must be present). If
     *                `false` allocate only #G.
     * @param[in] maxCutoffRadius Maximum cutoff radius of symmetry functions.
     *
     * Warning: #numSymmetryFunctions and #numSymmetryFunctionDerivatives need
     * to be set first (the latter only in case of argument all == true.
     */
    void                     allocate(bool         all,
                                      double const maxCutoffRadius = 0.0);
    /** Free vectors related to symmetry functions, opposite of #allocate().
     *
     * @param[in] all If `true` free all vectors (#G, #dEdG, #dGdr, #dGdxia
     *                and Neighbor::dGdr) otherwise free only #dEdG, #dGdr,
     *                #dGdxia and Neighbor::dGdr.
     * @param[in] maxCutoffRadius Maximum cutoff radius of symmetry functions.
     */
    void                     free(bool all, double const maxCutoffRadius = 0.0);
    /** Clear neighbor list.
     *
     * @note Also clears symmetry function data.
     */
    void                     clearNeighborList();
    /** Clear neighbor list and change number of elements.
     *
     * @param[in] numElements Number of elements present.
     *
     * @note Also clears symmetry function data. The number of elements is
     * necessary to allocate the #numNeighborsPerElement vector. Use the
     * overloaded version clearNeighborList() if the number of elements stays
     * the same.
     */
    void                     clearNeighborList(std::size_t const numElements);
    /** Calculate number of neighbors for a given cutoff radius.
     *
     * @param[in] cutoffRadius Desired cutoff radius.
     *
     * This function assumes that the neighbor list has already been calculated
     * for a large cutoff radius and now the number of neighbor atoms for a
     * smaller cutoff is requested.
     */
    std::size_t              calculateNumNeighbors(double const cutoffRadius) const;
    /** Return needed number of neighbors for a given cutoff radius from
     *                  neighborCutoffs map. If it isn't setup, return number
     *                  of all neighbors in list.
     * @param[in]   cutoffRadius Desired cutoff radius.
     * @return Integer with the number of neighbors corresponding to the cutoff
     *                  radius.
     */
    std::size_t              getStoredMinNumNeighbors(
                                             double const cutoffRadius) const;
    /** Return whether atom is a neighbor.
     *
     * @param[in] index Index of atom in question.
     *
     * @return `True` if atom is neighbor of this atom.
     */
    bool                     isNeighbor(std::size_t index) const;
    /** Update property error metrics with data from this atom.
     *
     * @param[in] property One of "force" or "charge".
     * @param[in,out] error Input error metric map to be updated.
     * @param[in,out] count Input counter to be updated.
     */
    void                     updateError(
                                   std::string const&             property,
                                   std::map<std::string, double>& error,
                                   std::size_t&                   count) const;
    /** Calculate force resulting from gradient of this atom's
     *  (short-ranged) energy contribution with respect to this atom's
     *  coordinate.
     *  @return calculated force vector.
     */
    Vec3D                    calculateSelfForceShort() const;
     /** Calculate force resulting from gradient of this atom's (short-ranged)
     *  energy contribution with respect to neighbor's coordinate.
     *
     * @param[in] neighbor Neighbor of which the gradient is considered.
     * @param[in] tableFull Pointer to ymmetry function table if it is used.
     * @return calculated force vector.
     */
    Vec3D                    calculatePairForceShort(
                                    Neighbor const&  neighbor,
                                    std::vector<std::vector <std::size_t> >
                                    const *const     tableFull = nullptr) const;
    /** Calculate dChi/dr of this atom's Chi with respect to the coordinates
     *  of the given atom.
     *
     * @param[in] atomIndexOfR Index of the atom corresponding to the coordinates r.
     * @param[in] maxCutoffRadius Largest cut-off of the symmetry functions.
     * @param[in] tableFull Pointer to symmetry function table if it is used.
     * @return 3D Vector containing the derivative dChi/dr.
     */
    Vec3D                    calculateDChidr(
                                    size_t const     atomIndexOfR,
                                    double const     maxCutoffRadius,
                                    std::vector<std::vector<size_t> >
                                    const *const     tableFull = nullptr) const;
    /** Get reference and NN forces for this atoms.
     *
     * @return Vector of strings with #indexStructure, #index, #fRef, #f
     * values.
     */
    std::vector<std::string> getForcesLines() const;
    /** Get reference and NN charge for this atoms.
     *
     * @return Line with #indexStructure, #index, #chargeRef, #charge values.
     */
    std::string              getChargeLine() const;
    /** Get atom information as a vector of strings.
     *
     * @return Lines with atom information.
     */
    std::vector<std::string> info() const;
};

inline bool Atom::Neighbor::operator!=(Atom::Neighbor const& rhs) const
{
    return !((*this) == rhs);
}

inline bool Atom::Neighbor::operator>(Atom::Neighbor const& rhs) const
{
    return rhs < (*this);
}

inline bool Atom::Neighbor::operator<=(Atom::Neighbor const& rhs) const
{
    return !((*this) > rhs);
}

inline bool Atom::Neighbor::operator>=(Atom::Neighbor const& rhs) const
{
    return !((*this) < rhs);
}

}

#endif<|MERGE_RESOLUTION|>--- conflicted
+++ resolved
@@ -18,19 +18,12 @@
 #define ATOM_H
 
 #include "Vec3D.h"
-<<<<<<< HEAD
 #include <cstddef>          // std::size_t
+#include <cstdint>          // int64_t
 #include <map>              // std::map
 #include <unordered_map>    // std::unordered_map
 #include <string>           // std::string
 #include <vector>           // std::vector
-=======
-#include <cstddef> // std::size_t
-#include <cstdint> // int64_t
-#include <map>     // std::map
-#include <string>  // std::string
-#include <vector>  // std::vector
->>>>>>> 539576bb
 
 namespace nnp
 {
@@ -156,13 +149,9 @@
     std::vector<double>      dEdG;
     /// Derivative of atomic charge with respect to symmetry functions.
     std::vector<double>      dQdG;
-<<<<<<< HEAD
     /// Derivative of electronegativity with respect to symmetry functions.
     std::vector<double>      dChidG;
-#ifdef NNP_FULL_SFD_MEMORY
-=======
 #ifdef N2P2_FULL_SFD_MEMORY
->>>>>>> 539576bb
     /// Derivative of symmetry functions with respect to one specific atom
     /// coordinate.
     std::vector<double>      dGdxia;
