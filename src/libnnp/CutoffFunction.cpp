// n2p2 - A neural network potential package
// Copyright (C) 2018 Andreas Singraber (University of Vienna)
//
// This program is free software: you can redistribute it and/or modify
// it under the terms of the GNU General Public License as published by
// the Free Software Foundation, either version 3 of the License, or
// (at your option) any later version.
//
// This program is distributed in the hope that it will be useful,
// but WITHOUT ANY WARRANTY; without even the implied warranty of
// MERCHANTABILITY or FITNESS FOR A PARTICULAR PURPOSE.  See the
// GNU General Public License for more details.
//
// You should have received a copy of the GNU General Public License
// along with this program.  If not, see <https://www.gnu.org/licenses/>.

#include "CutoffFunction.h"
#include <stdexcept>
#include <cmath>  // cos, sin, tanh, exp, pow
#include <limits> // std::numeric_limits

using namespace std;
using namespace nnp;

double const CutoffFunction::PI = 4.0 * atan(1.0);
double const CutoffFunction::PI_2 = 2.0 * atan(1.0);
double const CutoffFunction::E = exp(1.0);
double const CutoffFunction::TANH_PRE = pow((E + 1 / E) / (E - 1 / E), 3);

CutoffFunction::CutoffFunction() : cutoffType(CT_HARD                 ),
                                   rc        (0.0                     ),
                                   rcinv     (0.0                     ),
                                   rci       (0.0                     ),
                                   alpha     (0.0                     ),
                                   iw        (0.0                     ),
                                   fPtr      (&CutoffFunction::  fHARD),
                                   dfPtr     (&CutoffFunction:: dfHARD),
                                   fdfPtr    (&CutoffFunction::fdfHARD)
{
}

void CutoffFunction::setCutoffType(CutoffType const cutoffType)
{
    this->cutoffType = cutoffType;

    if (cutoffType == CT_HARD)
    {
          fPtr = &CutoffFunction::  fHARD;
         dfPtr = &CutoffFunction:: dfHARD;
        fdfPtr = &CutoffFunction::fdfHARD;
    }
    else if (cutoffType == CT_COS)
    {
          fPtr = &CutoffFunction::  fCOS;
         dfPtr = &CutoffFunction:: dfCOS;
        fdfPtr = &CutoffFunction::fdfCOS;
    }
    else if (cutoffType == CT_TANHU)
    {
          fPtr = &CutoffFunction::  fTANHU;
         dfPtr = &CutoffFunction:: dfTANHU;
        fdfPtr = &CutoffFunction::fdfTANHU;
    }
    else if (cutoffType == CT_TANH)
    {
          fPtr = &CutoffFunction::  fTANH;
         dfPtr = &CutoffFunction:: dfTANH;
        fdfPtr = &CutoffFunction::fdfTANH;
    }
    else if (cutoffType == CT_POLY1 ||
             cutoffType == CT_POLY2 ||
             cutoffType == CT_POLY3 ||
             cutoffType == CT_POLY4 ||
             cutoffType == CT_EXP)
    {
        using CFT = CoreFunction::Type;
        if      (cutoffType == CT_POLY1) core.setType(CFT::POLY1);
        else if (cutoffType == CT_POLY2) core.setType(CFT::POLY2);
        else if (cutoffType == CT_POLY3) core.setType(CFT::POLY3);
        else if (cutoffType == CT_POLY4) core.setType(CFT::POLY4);
        else if (cutoffType == CT_EXP)   core.setType(CFT::EXP);

          fPtr = &CutoffFunction::  fCORE;
         dfPtr = &CutoffFunction:: dfCORE;
        fdfPtr = &CutoffFunction::fdfCORE;
    }
    else if (cutoffType == CT_ICOS)
    {
          fPtr = &CutoffFunction::  fICOS;
         dfPtr = &CutoffFunction:: dfICOS;
        fdfPtr = &CutoffFunction::fdfICOS;
    }
    
    else
    {
        throw invalid_argument("ERROR: Unknown cutoff type.\n");
    }

    return;
}

void CutoffFunction::setCutoffRadius(double const cutoffRadius)
{
    rc = cutoffRadius;
    rcinv = 1.0 / cutoffRadius;
    return;
}

void CutoffFunction::setCutoffParameter(double const alpha)
{
    if (alpha < 0.0 || alpha >= 1.0)
    {
        throw invalid_argument("ERROR: 0 <= alpha < 1.0 is required.\n");
    }
    this->alpha = alpha;
    rci = rc * alpha;
    iw = 1.0 / (rc - rci);
    return;
}

void CutoffFunction::setInnerCutoffParameter(double const icut_beta,
					     double const icut_gamma)
{
  this->icut_beta = icut_beta;
  this->icut_gamma = icut_gamma;
  return;
}
double CutoffFunction::fCOS(double r) const
{
    if (r < rci) return 1.0;
    double const x = (r - rci) * iw;
    return 0.5 * (cos(PI * x) + 1.0);
}

double CutoffFunction::dfCOS(double r) const
{
    if (r < rci) return 0.0;
    double const x = (r - rci) * iw;
    return -PI_2 * iw * sin(PI * x);
}

void CutoffFunction::fdfCOS(double r, double& fc, double& dfc) const
{
    if (r < rci)
    {
        fc = 1.0;
        dfc = 0.0;
        return;
    }
    double const x = (r - rci) * iw;
    double const temp = cos(PI * x);
    fc = 0.5 * (temp + 1.0);
    dfc = -0.5 * iw * PI * sqrt(1.0 - temp * temp);
    return;
}

double CutoffFunction::fTANHU(double r) const
{
    double const temp = tanh(1.0 - r * rcinv);
    return temp * temp * temp;
}

double CutoffFunction::dfTANHU(double r) const
{
    double temp = tanh(1.0 - r * rcinv);
    temp *= temp;
    return 3.0 * temp * (temp - 1.0) * rcinv;
}

void CutoffFunction::fdfTANHU(double r, double& fc, double& dfc) const
{
    double const temp = tanh(1.0 - r * rcinv);
    double const temp2 = temp * temp;
    fc = temp * temp2;
    dfc = 3.0 * temp2 * (temp2 - 1.0) * rcinv;
    return;
}

double CutoffFunction::fTANH(double r) const
{
    double const temp = tanh(1.0 - r * rcinv);
    return TANH_PRE * temp * temp * temp;
}

double CutoffFunction::dfTANH(double r) const
{
    double temp = tanh(1.0 - r * rcinv);
    temp *= temp;
    return 3.0 * TANH_PRE * temp * (temp - 1.0) * rcinv;
}

void CutoffFunction::fdfTANH(double r, double& fc, double& dfc) const
{
    double const temp = tanh(1.0 - r * rcinv);
    double const temp2 = temp * temp;
    fc = TANH_PRE * temp * temp2;
    dfc = 3.0 * TANH_PRE * temp2 * (temp2 - 1.0) * rcinv;
    return;
}

double CutoffFunction::fCORE(double r) const
{
    if (r < rci) return 1.0;
    double const x = (r - rci) * iw;
    return core.f(x);
}

double CutoffFunction::dfCORE(double r) const
{
    if (r < rci) return 0.0;
    double const x = (r - rci) * iw;
    return iw * core.df(x);
}

void CutoffFunction::fdfCORE(double r, double& fc, double& dfc) const
{
    if (r < rci)
    {
        fc = 1.0;
        dfc = 0.0;
        return;
    }
    double const x = (r - rci) * iw;
    core.fdf(x, fc, dfc);
    dfc *= iw;
    return;
}

double CutoffFunction::fICOS(double r) const
{
  double const rii = this->icut_beta * rc; 
  double const rio = this->icut_gamma * rc; 
  if (r < rii)
    return 0.0;
  else if (r >= rii && r <= rio) {
    double const x = (r - rii) / (rio - rii);
    return 0.5 * (-cos(PI * x) + 1.0);
  }
  else if (r > rio && r < rci)
    return 1.0;
  else {
    double const x = (r - rci) / (rc - rci);
    return 0.5 * (cos(PI * x) + 1.0);
  }
}

double CutoffFunction::dfICOS(double r) const
{
  double const rii = this->icut_beta * rc; 
  double const rio = this->icut_gamma * rc; 
  if (r < rii)
    return 0.0;
  else if (r >= rii && r <= rio) {
    double const x = (r - rii) / (rio - rii);
    return 0.5 * PI * sin(PI * x) / (rio - rii);
  }
  else if (r > rio && r < rci)
    return 0.0;
  else {
    double const x = (r - rci) / (rc - rci);
<<<<<<< HEAD
    return -0.5 * PI * cos(PI * x) / (rc - rci);
=======
    return -0.5 * PI * sin(PI * x) / (rc - rci);
>>>>>>> 0e88945e
  }
}

void CutoffFunction::fdfICOS(double r, double& fc, double& dfc) const
{
  double const rii = this->icut_beta * rc; 
  double const rio = this->icut_gamma * rc;
  if (r < rii) {
    fc = 0.0;
    dfc = 0.0;
  }
  else if (r >= rii && r <= rio) {
    double const x = (r - rii) / (rio - rii);
    fc = 0.5 * (-cos(PI * x) + 1.0);
    dfc = 0.5 * PI * sin(PI * x) / (rio - rii);
  }
  else if (r > rio && r < rci){
    fc = 1.0;
    dfc = 0.0;
  }
  else if (r >= rci){
    double const x = (r - rci) / (rc - rci);
    fc = 0.5 * (cos(PI * x) + 1.0);
<<<<<<< HEAD
    dfc = -0.5 * PI * cos(PI * x) / (rc - rci);
=======
    dfc = -0.5 * PI * sin(PI * x) / (rc - rci);
>>>>>>> 0e88945e
  }
  return;
}<|MERGE_RESOLUTION|>--- conflicted
+++ resolved
@@ -258,11 +258,7 @@
     return 0.0;
   else {
     double const x = (r - rci) / (rc - rci);
-<<<<<<< HEAD
-    return -0.5 * PI * cos(PI * x) / (rc - rci);
-=======
     return -0.5 * PI * sin(PI * x) / (rc - rci);
->>>>>>> 0e88945e
   }
 }
 
@@ -286,11 +282,7 @@
   else if (r >= rci){
     double const x = (r - rci) / (rc - rci);
     fc = 0.5 * (cos(PI * x) + 1.0);
-<<<<<<< HEAD
-    dfc = -0.5 * PI * cos(PI * x) / (rc - rci);
-=======
     dfc = -0.5 * PI * sin(PI * x) / (rc - rci);
->>>>>>> 0e88945e
   }
   return;
 }