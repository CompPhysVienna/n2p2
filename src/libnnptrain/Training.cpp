--- conflicted
+++ resolved
@@ -165,17 +165,6 @@
                             .back().c = j;
                     }
                 }
-                    //for (vector<Atom>::const_iterator it = s.atoms.begin();
-                    //     it != s.atoms.end(); ++it)
-                    //{
-                    //    for (size_t j = 0; j < 3; ++j)
-                    //    {
-                    //        p[k].updateCandidates.push_back(UpdateCandidate());
-                    //        p[k].updateCandidates.back().s = i;
-                    //        p[k].updateCandidates.back().a = it->index;
-                    //        p[k].updateCandidates.back().c = j;
-                    //    }
-                    //}
             }
             k = "charge";
             if (p.exists(k))
@@ -391,15 +380,15 @@
 {
     this->stage = stage;
 
-    // NNP of type HDNNP_2G trains "properties" -> "network":
-    // * "energy" (optionally: "force") -> "short"
+    // NNP of type HDNNP_2G trains <properties> -> <network>:
+    //   "energy" (optionally: "force") -> "short"
     if (nnpType == NNPType::HDNNP_2G)
     {
         pk.push_back("energy");
         if (settings.keywordExists("use_short_forces")) pk.push_back("force");
         nnId = "short";
     }
-    // NNP of type HDNNP_4G or HDNNP_Q trains "properties" -> "network":
+    // NNP of type HDNNP_4G or HDNNP_Q trains <properties> -> <network>:
     // * stage 1: "charge" -> "elec"
     // * stage 2: "energy" (optionally: "force") -> "short"
     else if (nnpType == NNPType::HDNNP_4G ||
@@ -450,15 +439,17 @@
 
     bool useForcesLocal = settings.keywordExists("use_short_forces");
 
-    if (nnpType == NNPType::SHORT_CHARGE_NN && stage == 1)
+    if ( (nnpType == NNPType::HDNNP_4G || nnpType == NNPType::HDNNP_Q) &&
+          stage == 1)
     {
         throw runtime_error("ERROR: Normalization of charges not yet "
                             "implemented\n.");
     }
     writeWeights("short", "weights.%03zu.norm");
-    if (nnpType == Training::NNPType::SHORT_CHARGE_NN && stage == 2)
-    {
-        writeWeights("charge", "weightse.%03zu.norm");
+    if ( (nnpType == NNPType::HDNNP_4G || nnpType == NNPType::HDNNP_Q) &&
+          stage == 2)
+    {
+        writeWeights("elec", "weightse.%03zu.norm");
     }
 
     ofstream fileEvsV;
@@ -514,6 +505,7 @@
                           s.energyRef,
                           getEnergyWithOffset(s, true));
         s.calculateNeighborList(maxCutoffRadius);
+        // TODO: handle 4G case
 #ifdef N2P2_NO_SF_GROUPS
         calculateSymmetryFunctions(s, true);
 #else
@@ -1225,20 +1217,22 @@
     for (auto k : pk) log << " - " + p[k].plural + "\n";
     log << "\n";
 
-    if (nnpType == NNPType::SHORT_ONLY)
+    if (nnpType == NNPType::HDNNP_2G)
     {
         nnId = "short";
         readNeuralNetworkWeights(nnId, "weights.%03zu.data");
     }
-    else if (nnpType == NNPType::SHORT_CHARGE_NN && stage == 1)
-    {
-        nnId = "charge";
+    else if ( (nnpType == NNPType::HDNNP_4G || nnpType == NNPType::HDNNP_Q) &&
+               stage == 1)
+    {
+        nnId = "elec";
         readNeuralNetworkWeights(nnId, "weightse.%03zu.data");
     }
-    else if (nnpType == NNPType::SHORT_CHARGE_NN && stage == 2)
+    else if ( (nnpType == NNPType::HDNNP_4G || nnpType == NNPType::HDNNP_Q) &&
+               stage == 2)
     {
         nnId = "short";
-        readNeuralNetworkWeights("charge", "weightse.%03zu.data");
+        readNeuralNetworkWeights("elec", "weightse.%03zu.data");
         readNeuralNetworkWeights(nnId, "weights.%03zu.data");
     }
     initializeWeightsMemory();
@@ -1430,7 +1424,7 @@
 #else
         calculateSymmetryFunctionGroups((*it), useForces);
 #endif
-
+        // TODO: Can we use evaluateNNP?
         if ( nnpType == Mode::NNPType::HDNNP_4G )
         {
             if ( stage == 1 )
@@ -1633,7 +1627,7 @@
         log << strpr("%-6s", caps.c_str());
         log << strpr("  %5zu", epoch);
         log << strpr("  %7zu", p[k].countUpdates);
-        if (normalize) // && (k != "charge"))
+        if (normalize)
         {
             log << strpr("   %11.5E   %11.5E",
                          physical(k, p[k].errorTrain.at(p[k].displayMetric)),
@@ -2024,7 +2018,7 @@
         else if (property == "force")
         {
             Structure const& s = structures.at(uc.s);
-            uc.error = 0;
+            uc.error = 0.0;
             for (auto &sc : uc.subCandidates)
             {
                 Atom const& ai = s.atoms.at(sc.a);
@@ -2036,7 +2030,7 @@
         else if (property == "charge")
         {
             Structure const& s = structures.at(uc.s);
-            uc.error = 0;
+            uc.error = 0.0;
             for (auto const& a : s.atoms)
             {
                 uc.error = fabs(a.chargeRef - a.charge);
@@ -2456,7 +2450,6 @@
                 }
                 // If loop continues, free memory and remember best candidate
                 // so far.
-                // TODO: free electrostatics?
                 if (freeMemory)
                 {
                     s.freeAtoms(true, maxCutoffRadius);
@@ -2469,7 +2462,6 @@
                     indexBest = *posCandidates;
                 }
                 // Increment position in update candidate list.
-                //pu.posUpdateCandidates++;
                 (*posCandidates)++;
             }
             // Break loop for all selection modes but SM_THRESHOLD.
@@ -2488,8 +2480,6 @@
         if (pu.selectionMode == SM_THRESHOLD && il == trials)
         {
             // Set best candidate.
-            //currentUpdateCandidates.at(b) =
-            //    &(pu.updateCandidates.at(indexBest));
             currentUpdateCandidates.at(b) = indexBest;
             currentRmseFraction.at(b) = rmseFractionBest;
             // Need to calculate the symmetry functions again, maybe results
@@ -2527,7 +2517,7 @@
         // dEdc, dFdc or dQdc for energy, force or charge update, respectively.
         vector<vector<double>> dXdc;
         dXdc.resize(numElements);
-        // Temporary storage vector for charge deviations in structure
+        // Temporary storage vector for charge errors in structure
         Eigen::VectorXd QError;
         QError.resize(s.numAtoms);
         double QErrorNorm = 0;
@@ -2637,8 +2627,7 @@
                 {
                     // For force update save derivative of symmetry function
                     // with respect to coordinate.
-<<<<<<< HEAD
-#ifndef NNP_FULL_SFD_MEMORY
+#ifndef N2P2_FULL_SFD_MEMORY
                     collectDGdxia((*it), sC->a, sC->c);
 
                     if (nnpType == NNPType::HDNNP_4G)
@@ -2646,10 +2635,6 @@
                         double dQdxia = s.atoms.at(sC->a).dQdr.at(it->index)[sC->c];
                         dGdxia.back() = dQdxia;
                     }
-=======
-#ifndef N2P2_FULL_SFD_MEMORY
-                    collectDGdxia((*it), c->a, c->c);
->>>>>>> 539576bb
 #else
                     it->collectDGdxia(sC->a, sC->c, maxCutoffRadius);
                     if (nnpType == NNPType::HDNNP_4G)
@@ -3078,7 +3063,6 @@
         for (int i = 0; i < myCurrentUpdateCandidates; ++i)
         {
             procUpdateCandidate.at(i) = myRank;
-            //UpdateCandidate& c = *(currentUpdateCandidates.at(i));
             UpdateCandidate* c = NULL;
             SubCandidate* sC = NULL;
             if (useSubCandidates)
@@ -3232,13 +3216,13 @@
                                                       std::size_t atom,
                                                       std::size_t component)
 {
-    // TODO: Add HDNNP-4G
     Structure& s = *structure;
 #ifdef N2P2_NO_SF_GROUPS
     calculateSymmetryFunctions(s, true);
 #else
     calculateSymmetryFunctionGroups(s, true);
 #endif
+    // TODO: Is charge equilibration necessary here?
 
     vector<vector<double> > dFdc;
     vector<vector<double> > dfdc;
@@ -3262,6 +3246,7 @@
         size_t i = it->element;
         NeuralNetwork& nn = elements.at(i).neuralNetworks.at("short");
         nn.setInput(&((it->G).front()));
+        // TODO: what about charge neuron for 4G?
         nn.propagate();
         nn.getOutput(&(it->energy));
 #ifndef N2P2_FULL_SFD_MEMORY
@@ -3604,6 +3589,7 @@
     vector<vector<size_t> > const& tableFull
         = elements.at(atom.element).getSymmetryFunctionTable();
 
+    // TODO: Check if maxCutoffRadius is needed here
     for (size_t i = 0; i < atom.numNeighbors; i++)
     {
         if (atom.neighbors[i].index == indexAtom)
@@ -3884,7 +3870,7 @@
     // Default action = read "<property>_fraction" keyword.
     else
     {
-        pa.epochFraction = atof(settings[keyword].c_str());
+    pa.epochFraction = atof(settings[keyword].c_str());
     }
 
     keyword = "task_batch_size_" + property;
