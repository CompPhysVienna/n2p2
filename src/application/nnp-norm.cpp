// n2p2 - A neural network potential package
// Copyright (C) 2018 Andreas Singraber (University of Vienna)
//
// This program is free software: you can redistribute it and/or modify
// it under the terms of the GNU General Public License as published by
// the Free Software Foundation, either version 3 of the License, or
// (at your option) any later version.
//
// This program is distributed in the hope that it will be useful,
// but WITHOUT ANY WARRANTY; without even the implied warranty of
// MERCHANTABILITY or FITNESS FOR A PARTICULAR PURPOSE.  See the
// GNU General Public License for more details.
//
// You should have received a copy of the GNU General Public License
// along with this program.  If not, see <https://www.gnu.org/licenses/>.

#include "Dataset.h"
#include "mpi-extra.h"
#include "utility.h"
#include <mpi.h>
#include <cmath>
#include <cstdlib>
#include <iostream>
#include <fstream>
#include <vector>

using namespace std;
using namespace nnp;

int main(int argc, char* argv[])
{
    int      numProcs    = 0;
    int      myRank      = 0;
    ofstream myLog;

    if (argc != 1)
    {
        cout << "USAGE: " << argv[0] << "\n"
             << "       Execute in directory with these NNP files present:\n"
             << "       - input.data (structure file)\n"
             << "       - input.nn (NNP settings)\n";
        return 1;
    }

    MPI_Init(&argc, &argv);
    MPI_Comm_size(MPI_COMM_WORLD, &numProcs);
    MPI_Comm_rank(MPI_COMM_WORLD, &myRank);

    Dataset dataset;
    if (myRank != 0) dataset.log.writeToStdout = false;
    myLog.open(strpr("nnp-norm.log.%04d", myRank).c_str());
    dataset.log.registerStreamPointer(&myLog);
    dataset.setupMPI();
    dataset.initialize();
    dataset.loadSettingsFile();
    dataset.setupElementMap();
    dataset.setupElements();
    dataset.distributeStructures(false);

    dataset.log << "\n";
    dataset.log << "*** DATA SET NORMALIZATION **************"
                   "**************************************\n";
    dataset.log << "\n";

    if (dataset.settingsKeywordExists("mean_energy") ||
        dataset.settingsKeywordExists("conv_energy") ||
        dataset.settingsKeywordExists("conv_length") ||
        dataset.settingsKeywordExists("conv_charge"))
    {
        throw runtime_error("ERROR: Normalization keywords found in settings, "
                            "please remove them first.\n");
    }

    ofstream fileEvsV;
    fileEvsV.open(strpr("evsv.dat.%04d", myRank).c_str());

    // File header.
    vector<string> title;
    vector<string> colName;
    vector<string> colInfo;
    vector<size_t> colSize;
    title.push_back("Energy vs. volume comparison.");
    colSize.push_back(16);
    colName.push_back("V_atom");
    colInfo.push_back("Volume per atom.");
    colSize.push_back(16);
    colName.push_back("Eref_atom");
    colInfo.push_back("Reference energy per atom.");
    colSize.push_back(10);
    colName.push_back("N");
    colInfo.push_back("Number of atoms.");
    colSize.push_back(16);
    colName.push_back("V");
    colInfo.push_back("Volume of structure.");
    colSize.push_back(16);
    colName.push_back("Eref");
    colInfo.push_back("Reference energy of structure.");
    colSize.push_back(16);
    colName.push_back("Eref_offset");
    colInfo.push_back("Reference energy of structure (including offset).");
    appendLinesToFile(fileEvsV,
                      createFileHeader(title, colSize, colName, colInfo));

    size_t numAtomsTotal = 0;
    size_t numStructures = 0;
    double meanEnergyPerAtom = 0.0;
    double sigmaEnergyPerAtom = 0.0;
    double meanForce = 0.0;
    double sigmaForce = 0.0;
    double maxAbsCharge = 0.0;
    for (vector<Structure>::const_iterator it = dataset.structures.begin();
         it != dataset.structures.end(); ++it)
    {
        numStructures++;
        numAtomsTotal += it->numAtoms;
        meanEnergyPerAtom += it->energyRef / it->numAtoms;
        fileEvsV << strpr("%16.8E %16.8E %10zu %16.8E %16.8E %16.8E\n",
                          it->volume / it->numAtoms,
                          it->energyRef / it->numAtoms,
                          it->numAtoms,
                          it->volume,
                          it->energyRef,
                          dataset.getEnergyWithOffset(*it, true));
        for (vector<Atom>::const_iterator it2 = it->atoms.begin();
             it2 != it->atoms.end(); ++it2)
        {
            meanForce += it2->fRef[0] + it2->fRef[1] + it2->fRef[2];
            double absChargeRef = abs(it2->chargeRef);
            if (abs(it2->chargeRef) > maxAbsCharge)
                maxAbsCharge = absChargeRef;
        }
    }
    fileEvsV.flush();
    fileEvsV.close();
    MPI_Barrier(MPI_COMM_WORLD);
    dataset.log << "Writing energy/atom vs. volume/atom data "
                << "to \"evsv.dat\".\n";
    if (myRank == 0) dataset.combineFiles("evsv.dat");
    MPI_Allreduce(MPI_IN_PLACE, &numStructures    , 1, MPI_SIZE_T, MPI_SUM, MPI_COMM_WORLD);
    MPI_Allreduce(MPI_IN_PLACE, &numAtomsTotal    , 1, MPI_SIZE_T, MPI_SUM, MPI_COMM_WORLD);
    MPI_Allreduce(MPI_IN_PLACE, &meanEnergyPerAtom, 1, MPI_DOUBLE, MPI_SUM, MPI_COMM_WORLD);
    MPI_Allreduce(MPI_IN_PLACE, &meanForce        , 1, MPI_DOUBLE, MPI_SUM, MPI_COMM_WORLD);
    MPI_Allreduce(MPI_IN_PLACE, &maxAbsCharge     , 1, MPI_DOUBLE, MPI_MAX, MPI_COMM_WORLD);
    meanEnergyPerAtom /= numStructures;
    meanForce /= 3 * numAtomsTotal;
    for (vector<Structure>::const_iterator it = dataset.structures.begin();
         it != dataset.structures.end(); ++it)
    {
        double ediff = it->energyRef / it->numAtoms - meanEnergyPerAtom;
        sigmaEnergyPerAtom += ediff * ediff;
        for (vector<Atom>::const_iterator it2 = it->atoms.begin();
             it2 != it->atoms.end(); ++it2)
        {
            double fdiff = it2->fRef[0] - meanForce;
            sigmaForce += fdiff * fdiff;
            fdiff = it2->fRef[1] - meanForce;
            sigmaForce += fdiff * fdiff;
            fdiff = it2->fRef[2] - meanForce;
            sigmaForce += fdiff * fdiff;
        }
    }
    MPI_Allreduce(MPI_IN_PLACE, &sigmaEnergyPerAtom, 1, MPI_DOUBLE, MPI_SUM, MPI_COMM_WORLD);
    MPI_Allreduce(MPI_IN_PLACE, &sigmaForce        , 1, MPI_DOUBLE, MPI_SUM, MPI_COMM_WORLD);
    sigmaEnergyPerAtom = sqrt(sigmaEnergyPerAtom / (numStructures - 1));
    sigmaForce = sqrt(sigmaForce / (3 * numAtomsTotal - 1));
    dataset.log << "\n";
    dataset.log << strpr("Total number of structures: %zu\n", numStructures);
    dataset.log << strpr("Total number of atoms     : %zu\n", numAtomsTotal);
    dataset.log << strpr("Mean/sigma energy per atom: %16.8E +/- %16.8E\n",
                         meanEnergyPerAtom,
                         sigmaEnergyPerAtom);
    dataset.log << strpr("Mean/sigma force          : %16.8E +/- %16.8E\n",
                         meanForce,
                         sigmaForce);
    double convEnergy = 1.0 / sigmaEnergyPerAtom;
    double convLength = sigmaForce / sigmaEnergyPerAtom;
    double convCharge = 1.0;
    if (maxAbsCharge > 0)
        convCharge = 1.0 / maxAbsCharge;
    dataset.log << strpr("Conversion factor energy  : %24.16E\n", convEnergy);
    dataset.log << strpr("Conversion factor length  : %24.16E\n", convLength);
    dataset.log << strpr("Conversion factor charge  : %24.16E\n", convCharge);

    ofstream fileCfg;
    fileCfg.open(strpr("output.data.%04d", myRank).c_str());
    for (vector<Structure>::iterator it = dataset.structures.begin();
         it != dataset.structures.end(); ++it)
    {
        it->energyRef = (it->energyRef - meanEnergyPerAtom * it->numAtoms)
                      * convEnergy;
        it->chargeRef *= convCharge;
        it->box[0] *= convLength;
        it->box[1] *= convLength;
        it->box[2] *= convLength;
        for (vector<Atom>::iterator it2 = it->atoms.begin();
             it2 != it->atoms.end(); ++it2)
        {
            it2->r *= convLength;
            it2->fRef *= convEnergy / convLength;
            it2->chargeRef *= convCharge;
        }
        it->writeToFile(&fileCfg);
    }
    fileCfg.flush();
    fileCfg.close();
    MPI_Barrier(MPI_COMM_WORLD);
    dataset.log << "\n";
    dataset.log << "Writing converted data file to \"output.data\".\n";
    dataset.log << "WARNING: This data set is provided for debugging "
                   "purposes only and is NOT intended for training.\n";
    if (myRank == 0) dataset.combineFiles("output.data");

    if (myRank == 0)
    {
        dataset.log << "\n";
        dataset.log << "Writing backup of original settings file to "
                       "\"input.nn.bak\".\n";
        ofstream fileSettings;
        fileSettings.open("input.nn.bak");
        dataset.writeSettingsFile(&fileSettings);
        fileSettings.close();

        dataset.log << "\n";
        dataset.log << "Writing extended settings file to \"input.nn\".\n";
        dataset.log << "Use this settings file for normalized training.\n";
        fileSettings.open("input.nn");
        fileSettings << "#########################################"
                        "######################################\n";
        fileSettings << "# DATA SET NORMALIZATION\n";
        fileSettings << "#########################################"
                        "######################################\n";
<<<<<<< HEAD
        fileSettings << "# This section was automatically added by nnp-norm.\n";
        fileSettings << strpr("mean_energy %24.16E\n", meanEnergyPerAtom);
        fileSettings << strpr("conv_energy %24.16E\n", convEnergy);
        fileSettings << strpr("conv_length %24.16E\n", convLength);
        fileSettings << strpr("conv_charge %24.16E\n", convCharge);
=======
        fileSettings << strpr("mean_energy %24.16E # nnp-norm\n",
                              meanEnergyPerAtom);
        fileSettings << strpr("conv_energy %24.16E # nnp-norm\n",
                              convEnergy);
        fileSettings << strpr("conv_length %24.16E # nnp-norm\n",
                              convLength);
>>>>>>> 539576bb
        fileSettings << "#########################################"
                        "######################################\n";
        fileSettings << "\n";
        dataset.writeSettingsFile(&fileSettings);
        fileSettings.close();
    }

    dataset.log << "*****************************************"
                   "**************************************\n";

    myLog.close();

    MPI_Finalize();

    return 0;
}<|MERGE_RESOLUTION|>--- conflicted
+++ resolved
@@ -229,20 +229,14 @@
         fileSettings << "# DATA SET NORMALIZATION\n";
         fileSettings << "#########################################"
                         "######################################\n";
-<<<<<<< HEAD
-        fileSettings << "# This section was automatically added by nnp-norm.\n";
-        fileSettings << strpr("mean_energy %24.16E\n", meanEnergyPerAtom);
-        fileSettings << strpr("conv_energy %24.16E\n", convEnergy);
-        fileSettings << strpr("conv_length %24.16E\n", convLength);
-        fileSettings << strpr("conv_charge %24.16E\n", convCharge);
-=======
         fileSettings << strpr("mean_energy %24.16E # nnp-norm\n",
                               meanEnergyPerAtom);
         fileSettings << strpr("conv_energy %24.16E # nnp-norm\n",
                               convEnergy);
         fileSettings << strpr("conv_length %24.16E # nnp-norm\n",
                               convLength);
->>>>>>> 539576bb
+        fileSettings << strpr("conv_charge %24.16E\n # nnp-norm\n",
+                              convCharge);
         fileSettings << "#########################################"
                         "######################################\n";
         fileSettings << "\n";
